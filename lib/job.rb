#!/usr/bin/env ruby
# vim: tabstop=2 expandtab shiftwidth=2

require File.dirname(__FILE__) + "/pageobject.rb"
require File.dirname(__FILE__) + "/build.rb"

module Jenkins
  class Job < PageObject
    attr_accessor :timeout

    def initialize(*args)
      @timeout = 60 # Default all builds for this job to a 60s timeout
      super(*args)
    end

    def job_url
      @base_url + "/job/#{@name}"
    end

    def configure_url
      job_url + "/configure"
    end

<<<<<<< HEAD
=======
    def config_xml
       job_url + "/config.xml"
    end

    def configure(&block)
      visit configure_url
      unless block.nil?
        yield
        save
      end
    end

>>>>>>> d9814ccd
    def add_parameter(type,name,value)
      ensure_config_page
      find(:xpath, "//input[@name='parameterized']").set(true)
      find(:xpath, "//button[text()='Add Parameter']").click
      find(:xpath, "//a[text()='#{type}']").click
      find(:xpath, "//input[@name='parameter.name']").set(name)
      find(:xpath, "//input[@name='parameter.defaultValue']").set(value)
    end


    def add_script_step(script)
      ensure_config_page

      find(:xpath, "//button[text()='Add build step']").locate.click
      find(:xpath, "//a[text()='Execute shell']").click
      find(:xpath, "//textarea[@name='command']").set(script)
    end


    def add_postbuild_action(action)
      ensure_config_page

      find(:xpath, "//button[text()='Add post-build action']").locate.click
      find(:xpath, "//a[text()='#{action}']").click
    end

    def open
      visit(job_url)
    end

    def last_build
      return build("lastBuild") # Hacks!
    end

    def workspace
      Jenkins::Workspace.new(job_url)
    end

    def build(number)
      Jenkins::Build.new(@base_url, self, number)
    end

    def queue_build
      visit("#{job_url}/build?delay=0sec")
      # This is kind of silly, but I can't think of a better way to wait for the
      # build to complete
      sleep 5
    end

    def wait_for_build(number)
      build = self.build(number)
      start = Time.now
      while (build.in_progress? && ((Time.now - start) < @timeout))
        sleep 1
      end
    end

    def label_expression=(expression)
      ensure_config_page
      find(:xpath, "//input[@name='hasSlaveAffinity']").locate.set(true)
      find(:xpath, "//input[@name='_.assignedLabelString']").set(expression)
    end

    def disable
      check 'disable'
    end

    def self.create_freestyle(base_url, name)
      visit("#{@base_url}/newJob")

      fill_in "name", :with => name
      find(:xpath, "//input[starts-with(@value, 'hudson.model.FreeStyleProject')]").set(true)
      click_button "OK"

      self.new(base_url, name)
    end

    def self.create_matrix(base_url, name)
      visit("#{@base_url}/newJob")

      fill_in "name", :with => name
      find(:xpath, "//input[starts-with(@value, 'hudson.matrix.MatrixProject')]").set(true)
      click_button "OK"

      self.new(base_url, name)
    end

    def self.copy_job(base_url, name, source_job_name)
      visit("#{@base_url}/newJob")
      fill_in "name", :with => name
      find(:xpath, "//input[@id='copy']").set(true)
      fill_in "from", :with => source_job_name
      click_button "OK"

      self.new(base_url, name)
    end
  end
end<|MERGE_RESOLUTION|>--- conflicted
+++ resolved
@@ -21,8 +21,6 @@
       job_url + "/configure"
     end
 
-<<<<<<< HEAD
-=======
     def config_xml
        job_url + "/config.xml"
     end
@@ -35,7 +33,6 @@
       end
     end
 
->>>>>>> d9814ccd
     def add_parameter(type,name,value)
       ensure_config_page
       find(:xpath, "//input[@name='parameterized']").set(true)
