package plugins;

import org.jenkinsci.test.acceptance.junit.AbstractJUnitTest;
import org.jenkinsci.test.acceptance.junit.WithPlugins;
import org.jenkinsci.test.acceptance.plugins.AbstractCodeStylePluginBuildConfigurator;
import org.jenkinsci.test.acceptance.plugins.analysis_collector.AnalysisCollectorAction;
<<<<<<< HEAD
import org.jenkinsci.test.acceptance.plugins.analysis_collector.AnalysisCollectorColumn;
import org.jenkinsci.test.acceptance.plugins.analysis_collector.AnalysisCollectorPublisher;
import org.jenkinsci.test.acceptance.plugins.analysis_collector.AnalysisPlugin;
import org.jenkinsci.test.acceptance.plugins.checkstyle.CheckstylePublisher;
import org.jenkinsci.test.acceptance.plugins.findbugs.FindbugsPublisher;
import org.jenkinsci.test.acceptance.plugins.pmd.PmdPublisher;
import org.jenkinsci.test.acceptance.plugins.tasks.TaskScannerPublisher;
=======
import org.jenkinsci.test.acceptance.plugins.analysis_collector.AnalysisCollectorFreestyleBuildSettings;
import org.jenkinsci.test.acceptance.plugins.analysis_collector.AnalysisPlugin;
import org.jenkinsci.test.acceptance.plugins.checkstyle.CheckstyleFreestyleBuildSettings;
import org.jenkinsci.test.acceptance.plugins.findbugs.FindbugsFreestyleBuildSettings;
import org.jenkinsci.test.acceptance.plugins.pmd.PmdFreestyleBuildSettings;
import org.jenkinsci.test.acceptance.plugins.tasks.TaskScannerFreestyleBuildSettings;
>>>>>>> 167f4a75
import org.jenkinsci.test.acceptance.po.Build;
import org.jenkinsci.test.acceptance.po.FreeStyleJob;
import org.jenkinsci.test.acceptance.po.Job;
import org.jenkinsci.test.acceptance.po.ListView;
import org.junit.Test;

import static org.hamcrest.CoreMatchers.*;
import static org.jenkinsci.test.acceptance.Matchers.hasAction;
import static org.jenkinsci.test.acceptance.Matchers.hasAnalysisWarningsFor;
import static org.jenkinsci.test.acceptance.plugins.analysis_collector.AnalysisPlugin.*;
import static org.junit.Assert.assertThat;

/**
 * Feature: Tests for Static Code Analysis Collector (analysis-collector)
 *
 * @author Michael Prankl
 */
@WithPlugins({"analysis-collector", "checkstyle", "pmd", "findbugs", "tasks"})
public class AnalysisCollectorPluginTest extends AbstractJUnitTest {

    private static final String ANALYSIS_COLLECTOR_PLUGIN_RESOURCES = "/analysis_collector_plugin";

    /**
     * Scenario: First build with new warnings
     * Given I have job with artifacts of static analysis tools
     * And this artifacts are published by their corresponding plugins
     * When I add a post-build step to publish a combined static analyis result
     * Then the job and build will have a action "Static Analysis Warning"
     * And this action will show the combined static analysis result
     */
    @Test
    public void first_build_new_warnings() {
        FreeStyleJob job = setupJob(ANALYSIS_COLLECTOR_PLUGIN_RESOURCES, true);
        Build lastBuild = job.startBuild().waitUntilFinished();
        assertThat(job, hasAction("Static Analysis Warnings"));
        assertThat(lastBuild, hasAction("Static Analysis Warnings"));
        AnalysisCollectorAction result = new AnalysisCollectorAction(job);
        assertThat(result.getWarningNumber(), is(799));
        assertThat(result.getHighWarningNumber(), is(780));
        assertThat(result.getNormalWarningNumber(), is(11));
        assertThat(result.getLowWarningNumber(), is(8));
        assertThat(result.getNewWarningNumber(), is(799));
    }

    /**
     * Scenario: Workspace has more warnings than prior build
     * Given I have job with artifacts of static analysis tools
     * And this artifacts are published by their corresponding plugins
     * And the first build got 4 warnings in total
     * When I add a new resource that contains 4 more warnings
     * Then the second build will have 8 warnings in total
     * And the second build will have 4 new warnings
     */
    @Test
    public void more_warnings_in_second_build() {
        FreeStyleJob job = setupJob(ANALYSIS_COLLECTOR_PLUGIN_RESOURCES + "/Tasks.java", true);
        job.startBuild().waitUntilFinished();
        // copy new resource
        job.configure();
        job.copyResource(ANALYSIS_COLLECTOR_PLUGIN_RESOURCES + "/Tasks2.java");
        job.save();
        // start second build
        job.startBuild().waitUntilFinished();
        AnalysisCollectorAction result = new AnalysisCollectorAction(job);
        assertThat(result.getWarningNumber(), is(8));
        assertThat(result.getHighWarningNumber(), is(2));
        assertThat(result.getNormalWarningNumber(), is(4));
        assertThat(result.getLowWarningNumber(), is(2));
        assertThat(result.getNewWarningNumber(), is(4));
    }

    /**
     * Scenario: Build should become status unstable when warning threshold is exceeded.
     * Given I have job with artifacts of static analysis tools
     * And this artifacts are published by their corresponding plugins
     * And the resources of the job contain 6 warnings
     * And I set the unstable status threshold for all priorities to 5
     * When I start a build
     * Then the build should get status unstable
     */
    @Test
    public void warning_threshold_build_unstable() {
        FreeStyleJob job = jenkins.jobs.create();
        job.configure();
        job.copyResource(ANALYSIS_COLLECTOR_PLUGIN_RESOURCES + "/findbugs.xml");
        job.addPublisher(FindbugsFreestyleBuildSettings.class);
        AnalysisCollectorFreestyleBuildSettings analysis = job.addPublisher(AnalysisCollectorFreestyleBuildSettings.class);
        AbstractCodeStylePluginBuildConfigurator<AnalysisCollectorFreestyleBuildSettings> configurator = new AbstractCodeStylePluginBuildConfigurator<AnalysisCollectorFreestyleBuildSettings>() {
            @Override
            public void configure(AnalysisCollectorFreestyleBuildSettings settings) {
                settings.setBuildUnstableTotalAll("5");
            }
        };
        configurator.configure(analysis);
        job.save();
        job.startBuild().waitUntilFinished().shouldBeUnstable();
    }

    /**
     * Scenario: Analysis Collector Plugin should only collect warnings of the checked plugins.
     * Given I have job with artifacts of static analysis tools
     * And this artifacts are published by their corresponding plugins
     * And analysis plugin XYZ gets deselected
     * When I start a build
     * Then the warnings of plugin XYZ will not be collected
     * <br>
     * The test will perform one build for every deselected plugin
     * and will check if the warnings of the deselected plugin haven't been collected.
     */
    @Test
    public void deselect_plugins() {
        FreeStyleJob job = setupJob(ANALYSIS_COLLECTOR_PLUGIN_RESOURCES, true);
        // no checkstyle
<<<<<<< HEAD
        AnalysisCollectorAction result = deselectPluginAndBuild(CHECKSTYLE, job);
        assertThat(result.getWarningNumber(), is(23));
        // no checkstyle, no findbugs
        result = deselectPluginAndBuild(FINDBUGS, job);
        assertThat(result.getWarningNumber(), is(17));
        // no checkstyle, no findbugs, no pmd
        result = deselectPluginAndBuild(PMD, job);
        assertThat(result.getWarningNumber(), is(8));
        // no checkstyle, no findbugs, no pmd, no tasks => zero warnings
        result = deselectPluginAndBuild(TASKS, job);
=======
        AnalysisCollectorAction result = deselectPluginAndBuild(AnalysisPlugin.CHECKSTYLE, job);
        assertThat(result.getWarningNumber(), is(23));
        // no checkstyle, no findbugs
        result = deselectPluginAndBuild(AnalysisPlugin.FINDBUGS, job);
        assertThat(result.getWarningNumber(), is(17));
        // no checkstyle, no findbugs, no pmd
        result = deselectPluginAndBuild(AnalysisPlugin.PMD, job);
        assertThat(result.getWarningNumber(), is(8));
        // no checkstyle, no findbugs, no pmd, no tasks => zero warnings
        result = deselectPluginAndBuild(AnalysisPlugin.TASKS, job);
>>>>>>> 167f4a75
        assertThat(result.getWarningNumber(), is(0));
    }

    /**
     * Scenario: Job should show analysis results of selected plugins
     * Given I have job with artifacts of static analysis tools
     * And this artifacts are published by their corresponding plugins
     * And the resources of the job contain warnings
     * When I start a build
     * Then the job should show the warnings of each selected plugin
     */
    @Test
    public void check_analysis_results_of_job() {
        FreeStyleJob job = setupJob(ANALYSIS_COLLECTOR_PLUGIN_RESOURCES, true);
        job.startBuild().waitUntilFinished();
        // check if results for checked plugins are visible
        assertThat(job,
                allOf(
<<<<<<< HEAD
                        hasAnalysisWarningsFor(CHECKSTYLE),
                        hasAnalysisWarningsFor(PMD),
                        hasAnalysisWarningsFor(FINDBUGS),
                        hasAnalysisWarningsFor(TASKS)
=======
                        hasAnalysisWarningsFor(AnalysisPlugin.CHECKSTYLE),
                        hasAnalysisWarningsFor(AnalysisPlugin.PMD),
                        hasAnalysisWarningsFor(AnalysisPlugin.FINDBUGS),
                        hasAnalysisWarningsFor(AnalysisPlugin.TASKS)
>>>>>>> 167f4a75
                )
        );
        // check if results for unchecked/not installed plugins are NOT visible
        assertThat(job,
                not(
                        anyOf(
<<<<<<< HEAD
                                hasAnalysisWarningsFor(WARNINGS),
                                hasAnalysisWarningsFor(DRY)
=======
                                hasAnalysisWarningsFor(AnalysisPlugin.WARNINGS),
                                hasAnalysisWarningsFor(AnalysisPlugin.DRY)
>>>>>>> 167f4a75
                        )
                )
        );
    }

    /**
     * Scenario: Custom list view column shows number of warnings
     * Given I have job with artifacts of static analysis tools
     * And this artifacts are published by their corresponding plugins
     * And the resources of the job contain warnings
     * And this job is included in a custom list view with added column "Number of warnings"
     * When I start a build
     * Then the list view will show the correct number of total warnings
     * And the mouse-over will show the correct number of warnings per checked plugin
     */
    @Test
    public void check_warnings_column() {
        FreeStyleJob job = setupJob(ANALYSIS_COLLECTOR_PLUGIN_RESOURCES, true);
        job.startBuild().waitUntilFinished();
        ListView view = jenkins.views.create(ListView.class, jenkins.createRandomName());
        view.configure();
        view.matchAllJobs();
        AnalysisCollectorColumn analysisCollectorColumn = view.addColumn(AnalysisCollectorColumn.class);
        analysisCollectorColumn.checkPlugin(CHECKSTYLE, false);
        view.save();
    }

    /**
     * Configures the given job, deselects the given plugin and performs a build.
     *
     * @param plugin the plugin
     * @param job    the job
     * @return the result action for asserts etc.
     */
    private AnalysisCollectorAction deselectPluginAndBuild(AnalysisPlugin plugin, Job job) {
        job.configure();
        AnalysisCollectorFreestyleBuildSettings publisher = job.getPublisher(AnalysisCollectorFreestyleBuildSettings.class);
        publisher.checkCollectedPlugin(plugin, false);
        job.save();
        job.startBuild().waitUntilFinished();
        return new AnalysisCollectorAction(job);
    }

    /**
     * Setup a job with given resources and needed publishers.
     *
     * @param resourceToCopy Resource to copy to build (Directory or File path)
     * @return the made job
     */
    public FreeStyleJob setupJob(String resourceToCopy, boolean addAnalysisPublisher) {
        FreeStyleJob job = jenkins.jobs.create();
        job.configure();
        job.copyResource(resourceToCopy);
        job.addPublisher(CheckstyleFreestyleBuildSettings.class);
        job.addPublisher(PmdFreestyleBuildSettings.class);
        job.addPublisher(FindbugsFreestyleBuildSettings.class);
        TaskScannerFreestyleBuildSettings taskScannerSettings = job.addPublisher(TaskScannerFreestyleBuildSettings.class);
        AbstractCodeStylePluginBuildConfigurator<TaskScannerFreestyleBuildSettings> configurator = new AbstractCodeStylePluginBuildConfigurator<TaskScannerFreestyleBuildSettings>() {
            @Override
            public void configure(TaskScannerFreestyleBuildSettings settings) {
                settings.setHighPriorityTags("PRIO1");
                settings.setNormalPriorityTags("PRIO2,TODO");
                settings.setLowPriorityTags("PRIO3");
            }
        };
        configurator.configure(taskScannerSettings);
        if (addAnalysisPublisher) {
            job.addPublisher(AnalysisCollectorFreestyleBuildSettings.class);
        }
        job.save();
        return job;
    }

}<|MERGE_RESOLUTION|>--- conflicted
+++ resolved
@@ -4,7 +4,6 @@
 import org.jenkinsci.test.acceptance.junit.WithPlugins;
 import org.jenkinsci.test.acceptance.plugins.AbstractCodeStylePluginBuildConfigurator;
 import org.jenkinsci.test.acceptance.plugins.analysis_collector.AnalysisCollectorAction;
-<<<<<<< HEAD
 import org.jenkinsci.test.acceptance.plugins.analysis_collector.AnalysisCollectorColumn;
 import org.jenkinsci.test.acceptance.plugins.analysis_collector.AnalysisCollectorPublisher;
 import org.jenkinsci.test.acceptance.plugins.analysis_collector.AnalysisPlugin;
@@ -12,14 +11,12 @@
 import org.jenkinsci.test.acceptance.plugins.findbugs.FindbugsPublisher;
 import org.jenkinsci.test.acceptance.plugins.pmd.PmdPublisher;
 import org.jenkinsci.test.acceptance.plugins.tasks.TaskScannerPublisher;
-=======
 import org.jenkinsci.test.acceptance.plugins.analysis_collector.AnalysisCollectorFreestyleBuildSettings;
 import org.jenkinsci.test.acceptance.plugins.analysis_collector.AnalysisPlugin;
 import org.jenkinsci.test.acceptance.plugins.checkstyle.CheckstyleFreestyleBuildSettings;
 import org.jenkinsci.test.acceptance.plugins.findbugs.FindbugsFreestyleBuildSettings;
 import org.jenkinsci.test.acceptance.plugins.pmd.PmdFreestyleBuildSettings;
 import org.jenkinsci.test.acceptance.plugins.tasks.TaskScannerFreestyleBuildSettings;
->>>>>>> 167f4a75
 import org.jenkinsci.test.acceptance.po.Build;
 import org.jenkinsci.test.acceptance.po.FreeStyleJob;
 import org.jenkinsci.test.acceptance.po.Job;
@@ -133,7 +130,6 @@
     public void deselect_plugins() {
         FreeStyleJob job = setupJob(ANALYSIS_COLLECTOR_PLUGIN_RESOURCES, true);
         // no checkstyle
-<<<<<<< HEAD
         AnalysisCollectorAction result = deselectPluginAndBuild(CHECKSTYLE, job);
         assertThat(result.getWarningNumber(), is(23));
         // no checkstyle, no findbugs
@@ -144,18 +140,6 @@
         assertThat(result.getWarningNumber(), is(8));
         // no checkstyle, no findbugs, no pmd, no tasks => zero warnings
         result = deselectPluginAndBuild(TASKS, job);
-=======
-        AnalysisCollectorAction result = deselectPluginAndBuild(AnalysisPlugin.CHECKSTYLE, job);
-        assertThat(result.getWarningNumber(), is(23));
-        // no checkstyle, no findbugs
-        result = deselectPluginAndBuild(AnalysisPlugin.FINDBUGS, job);
-        assertThat(result.getWarningNumber(), is(17));
-        // no checkstyle, no findbugs, no pmd
-        result = deselectPluginAndBuild(AnalysisPlugin.PMD, job);
-        assertThat(result.getWarningNumber(), is(8));
-        // no checkstyle, no findbugs, no pmd, no tasks => zero warnings
-        result = deselectPluginAndBuild(AnalysisPlugin.TASKS, job);
->>>>>>> 167f4a75
         assertThat(result.getWarningNumber(), is(0));
     }
 
@@ -174,30 +158,18 @@
         // check if results for checked plugins are visible
         assertThat(job,
                 allOf(
-<<<<<<< HEAD
                         hasAnalysisWarningsFor(CHECKSTYLE),
                         hasAnalysisWarningsFor(PMD),
                         hasAnalysisWarningsFor(FINDBUGS),
                         hasAnalysisWarningsFor(TASKS)
-=======
-                        hasAnalysisWarningsFor(AnalysisPlugin.CHECKSTYLE),
-                        hasAnalysisWarningsFor(AnalysisPlugin.PMD),
-                        hasAnalysisWarningsFor(AnalysisPlugin.FINDBUGS),
-                        hasAnalysisWarningsFor(AnalysisPlugin.TASKS)
->>>>>>> 167f4a75
                 )
         );
         // check if results for unchecked/not installed plugins are NOT visible
         assertThat(job,
                 not(
                         anyOf(
-<<<<<<< HEAD
                                 hasAnalysisWarningsFor(WARNINGS),
                                 hasAnalysisWarningsFor(DRY)
-=======
-                                hasAnalysisWarningsFor(AnalysisPlugin.WARNINGS),
-                                hasAnalysisWarningsFor(AnalysisPlugin.DRY)
->>>>>>> 167f4a75
                         )
                 )
         );
