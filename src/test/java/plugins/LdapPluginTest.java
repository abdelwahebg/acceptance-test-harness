package plugins;

import org.hamcrest.Matchers;
import org.jenkinsci.test.acceptance.docker.DockerContainerHolder;
import org.jenkinsci.test.acceptance.docker.fixtures.LdapContainer;
import org.jenkinsci.test.acceptance.junit.*;
import org.jenkinsci.test.acceptance.plugins.ldap.LdapDetails;
import org.jenkinsci.test.acceptance.plugins.ldap.LdapEnvironmentVariable;
import org.jenkinsci.test.acceptance.plugins.ldap.SearchForGroupsLdapGroupMembershipStrategy;
import org.jenkinsci.test.acceptance.po.GlobalSecurityConfig;
import org.jenkinsci.test.acceptance.po.LdapSecurityRealm;
import org.jenkinsci.test.acceptance.po.Login;
import org.jenkinsci.test.acceptance.po.User;
import org.junit.Test;
import org.junit.experimental.categories.Category;
import org.jvnet.hudson.test.Issue;
import org.openqa.selenium.WebDriver;
import org.openqa.selenium.WebElement;

import geb.waiting.WaitTimeoutException;

import javax.inject.Inject;

import static org.hamcrest.CoreMatchers.not;
import static org.hamcrest.CoreMatchers.nullValue;
import static org.jenkinsci.test.acceptance.Matchers.*;

import java.io.IOException;
import java.util.NoSuchElementException;

import static org.hamcrest.MatcherAssert.assertThat;


/**
 * Feature: Tests for LdapPlugin.
 * This test suite always runs against the latest ldap plugin version.
 *
 * @author Michael Prankl
 */
@WithDocker
@WithPlugins("ldap@1.10")
public class LdapPluginTest extends AbstractJUnitTest {

    @Inject
    DockerContainerHolder<LdapContainer> ldap;

    /**
     * "Jenkins is using ldap as security realm"
     */
    private void useLdapAsSecurityRealm(LdapDetails ldapDetails) {
        GlobalSecurityConfig security = new GlobalSecurityConfig(jenkins);
        security.configure();
        LdapSecurityRealm realm = security.useRealm(LdapSecurityRealm.class);
        realm.configure(ldapDetails);
        security.save();
    }

    /**
     * Creates default ldap connection details from a running docker LdapContainer.
     *
     * @param ldapContainer a docker LdapContainer
     * @return default ldap connection details
     */
    private LdapDetails createDefaults(LdapContainer ldapContainer) {
        return new LdapDetails(ldapContainer.getHost(), ldapContainer.getPort(), ldapContainer.getManagerDn(), ldapContainer.getManagerPassword(), ldapContainer.getRootDn());
    }
    
    /**
     * Creates default ldap connection details without manager credentials from a running docker LdapContainer.
     * 
     * @param ldapContainer
     * @return default ldap connection details without the manager credentials
     */
    private LdapDetails createDefaultsWithoutManagerCred(LdapContainer ldapContainer) {
        return new LdapDetails(ldapContainer.getHost(), ldapContainer.getPort(), "", "", ldapContainer.getRootDn());
    }

    /**
     * Scenario: Login with ldap uid and password
     * Given I have a docker fixture "ldap"
     * And Jenkins is using ldap as security realm
     * When I login with user "jenkins" and password "root"
     * Then I will be successfully logged on as user "jenkins"
     */
    @Test
    public void login_ok() {
        // Given
        useLdapAsSecurityRealm(createDefaults(ldap.get()));
        // When
        Login login = jenkins.login();
        login.doLogin("jenkins", "root");
        // Then
        assertThat(jenkins, hasLoggedInUser("jenkins"));
    }

    @Test
    public void login_ok_anonymous_binding() {
        // Given
        useLdapAsSecurityRealm(createDefaultsWithoutManagerCred(ldap.get()));
        // When
        Login login = jenkins.login();
        login.doLogin("jenkins", "root");
        // Then
        assertThat(jenkins, hasLoggedInUser("jenkins"));
    }

    /**
     * Scenario: Login with ldap uid and a wrong password
     * Given I have a docker fixture "ldap"
     * And Jenkins is using ldap as security realm
     * When I login with user "jenkins" and password "thisisawrongpassword"
     * Then I will not be logged on as user "jenkins"
     */
    @Test
    public void login_wrong_password() {
        // Given
        useLdapAsSecurityRealm(createDefaults(ldap.get()));
        // When
        Login login = jenkins.login();
        login.doLogin("jenkins", "thisisawrongpassword");
        // Then
        assertThat(jenkins, not(hasLoggedInUser("jenkins")));
    }

    /**
     * Scenario: Login with ldap uid and a not existent user
     * Given I have a docker fixture "ldap"
     * And Jenkins is using ldap as security realm
     * When I login with user "maggie" and password "simpson"
     * Then I will not be logged on as user "maggie"
     */
    @Test
    public void login_no_such_user() {
        // Given
        useLdapAsSecurityRealm(createDefaults(ldap.get()));
        // When
        Login login = jenkins.login();
        login.doLogin("maggie", "simpson");
        // Then
        assertThat(jenkins, not(hasLoggedInUser("maggie")));
    }

    /**
     * Scenario: No ldap server running
     * Given docker fixture "ldap" is not running
     * When I configure Jenkins to use a not running ldap host as security realm
     * Then Jenkins will tell me he cannot connect to "ldap"
     * And I will not be able to login with user "jenkins" and password "root"
     * @throws InterruptedException 
     */
    @Test
    public void login_no_ldap() throws InterruptedException {
        // Given
        // don't start docker fixture here
        // When
        GlobalSecurityConfig security = new GlobalSecurityConfig(jenkins);
        security.configure();
        LdapSecurityRealm realm = security.useRealm(LdapSecurityRealm.class);
        int freePort = findAvailablePort();
        LdapDetails notRunningLdap = new LdapDetails("localhost", freePort, "cn=admin,dc=jenkins-ci,dc=org", "root", "dc=jenkins-ci,dc=org");
        realm.configure(notRunningLdap);
        security.save();
        // Then
        waitFor(security.open(), hasContent("Unable to connect to localhost:" + freePort), 5);
        Login login = jenkins.login();
        login.doLogin("jenkins", "root");
        assertThat(jenkins, not(hasLoggedInUser("jenkins")));
    }

    /**
     * Scenario: login with a user which is in organizational unit "People" and user search base is "ou=People"
     * Given I have a docker fixture "ldap"
     * And Jenkins is using ldap as security realm with user search base "ou=People"
     * When I login with user "homer" and password "simpson"
     * Then I will be logged on as user "homer"
     */
    @Test
    public void login_search_base_people_ok() {
        // Given
        useLdapAsSecurityRealm(createDefaults(ldap.get()).userSearchBase("ou=People"));
        // When
        Login login = jenkins.login();
        login.doLogin("homer", "cisco");
        // Then
        assertThat(jenkins, hasLoggedInUser("homer"));
    }

    /**
     * Scenario: login with a user which is NOT in organizational unit "People" and user search base is "ou=People"
     * Given I have a docker fixture "ldap"
     * And Jenkins is using ldap as security realm with user search base "ou=People"
     * When I login with user "jenkins" and password "root"
     * Then I will not be logged on as user "jenkins"
     */
    @Test
    public void login_search_base_people_not_found() {
        // Given
        useLdapAsSecurityRealm(createDefaults(ldap.get()).userSearchBase("ou=People"));
        // When
        Login login = jenkins.login();
        login.doLogin("jenkins", "root");
        // Then
        assertThat(jenkins, not(hasLoggedInUser("jenkins")));
    }

    /**
     * Scenario: login with email address
     * Given I have a docker fixture "ldap"
     * And Jenkins is using ldap as security realm with user search filter "mail={0}"
     * When I login with email "jenkins@jenkins-ci.org" and password "root"
     * Then I will be logged on as user "jenkins@jenkins-ci.org"
     */
    @Test
    public void login_email_ok() {
        // Given
        useLdapAsSecurityRealm(createDefaults(ldap.get()).userSearchFilter("mail={0}"));
        // When
        Login login = jenkins.login();
        login.doLogin("jenkins@jenkins-ci.org", "root");
        // Then
        assertThat(jenkins, hasLoggedInUser("jenkins@jenkins-ci.org"));
    }
    
    @Test
    public void invalid_user_search_filter() {
        // Given
        useLdapAsSecurityRealm(createDefaults(ldap.get()).userSearchFilter("invalid={0}"));
        // When
        Login login = jenkins.login();
        login.doLogin("jenkins@jenkins-ci.org", "root");
        // Then
        assertThat(jenkins, not(hasLoggedInUser("jenkins@jenkins-ci.org")));
        // When
        login = jenkins.login();
        login.doLogin("jenkins", "root");
        // Then
        assertThat(jenkins, not(hasLoggedInUser("jenkins")));
    }

    /**
     * Scenario: fallback to alternate server
     * Given I have a docker fixture "ldap"
     * And Jenkins is using a not running ldap server as primary and "ldap" as fallback security realm
     * When I login with "jenkins" and password "root"
     * Then I will be successfully logged in as user "jenkins"
     */
    @Test
    public void login_use_fallback_server() {
        // Given
        LdapContainer ldapContainer = ldap.get();
        GlobalSecurityConfig securityConfig = new GlobalSecurityConfig(jenkins);
        securityConfig.configure();
        LdapSecurityRealm realm = securityConfig.useRealm(LdapSecurityRealm.class);
        int freePort = this.findAvailablePort();
        LdapDetails ldapDetails = new LdapDetails("", 0, ldapContainer.getManagerDn(), ldapContainer.getManagerPassword(), ldapContainer.getRootDn());
        // Fallback-Config: primary server is not running, alternative server is running docker fixture
<<<<<<< HEAD
        ldapDetails.setHostWithPort("localhost:" + freePort + " " + ldapContainer.getHost() + ":" + ldapContainer.getPort());
=======
        ldapDetails.setHostWithPort("localhost:" + freePort + ' ' + ldapContainer.getHost() + ':' + ldapContainer.getPort());
>>>>>>> 2f526cec
        realm.configure(ldapDetails);
        securityConfig.save();

        // When
        Login login = jenkins.login();
        login.doLogin("jenkins", "root");

        // Then
        assertThat(jenkins, hasLoggedInUser("jenkins"));

    }

    /**
     * Scenario: resolve email address
     * Given I have a docker fixture "ldap"
     * And Jenkins is using ldap as security realm
     * When I login with user "jenkins" and password "root"
     * Then I will be logged on as user "jenkins"
     * And the resolved mail address is "jenkins@jenkins-ci.org"
     */
    @Test
    public void resolve_email() {
        // Given
        useLdapAsSecurityRealm(createDefaults(ldap.get()));
        // When
        Login login = jenkins.login();
        login.doLogin("jenkins", "root");
        // Then
        assertThat(jenkins, hasLoggedInUser("jenkins"));
        User u = new User(jenkins, "jenkins");
        assertThat(u, mailAddressIs("jenkins@jenkins-ci.org"));
    }

    @Test
    public void do_not_resolve_email() {
        // Given
        LdapDetails details = createDefaults(ldap.get());
        details.setDisableLdapEmailResolver(true);
        useLdapAsSecurityRealm(details);
        // When
        Login login = jenkins.login();
        login.doLogin("jenkins", "root");
        // Then
        assertThat(jenkins, hasLoggedInUser("jenkins"));
        User u = new User(jenkins, "jenkins");
        assertThat(u.mail(), nullValue());
    }
    
    @Test
    public void enable_cache() throws IOException {
        // Given
        LdapDetails details = createDefaults(ldap.get());
        details.setEnableCache(true);
        useLdapAsSecurityRealm(details);
        // When
        Login login = jenkins.login();
        login.doLogin("jenkins", "root");
        // Then
        assertThat(jenkins, hasLoggedInUser("jenkins"));
    }
    
    @Test
    public void use_environment_varibales() {
        // Given
        LdapDetails details = createDefaultsWithoutManagerCred(ldap.get());
        details.addEnvironmentVariable(new LdapEnvironmentVariable("java.naming.ldap.typesOnly", "true"));
        useLdapAsSecurityRealm(details);
        // When
        Login login = jenkins.login();
        login.doLogin("jenkins", "root");
        // Then
        assertThat(jenkins, not(hasLoggedInUser("jenkins")));
    }
   
    /**
     * Scenario: resolve group memberships of user with default configuration
     * Given I have a docker fixture "ldap"
     * And Jenkins is using ldap as security realm
     * When I login with user "jenkins" and password "root"
     * Then "jenkins" will be member of following groups: "ldap1", "ldap2"
     */
    @Test
    public void resolve_group_memberships_with_defaults() {
        // Given
        useLdapAsSecurityRealm(createDefaults(ldap.get()));
        // When
        Login login = jenkins.login();
        login.doLogin("jenkins", "root");
        User userJenkins = new User(jenkins, "jenkins");
        // Then
        assertThat(userJenkins, isMemberOf("ldap1"));
        assertThat(userJenkins, isMemberOf("ldap2"));
    }

    /**
     * Scenario: resolve group memberships of user with default configuration
     * Given I have a docker fixture "ldap"
     * And Jenkins is using ldap as security realm
     * When I login with user "homer" and password "cisco"
     * Then "homer" will be member of group "ldap2"
     * And "homer" will not be member of group "ldap1"
     */
    @Test
    public void resolve_group_memberships_with_defaults_negative() {
        // Given
        useLdapAsSecurityRealm(createDefaults(ldap.get()));
        // When
        Login login = jenkins.login();
        login.doLogin("homer", "cisco");
        User homer = new User(jenkins, "homer");
        // Then
        assertThat(homer, isMemberOf("ldap2"));
        assertThat(homer, not(isMemberOf("ldap1")));
    }

    /**
     * Scenario: using custom group search base "ou=Applications" (contains no groups)
     * Given I have a docker fixture "ldap"
     * And Jenkins is using ldap as security realm with group search base "ou=Applications"
     * When I login with user "jenkins" and password "root"
     * Then "jenkins" will not be member of groups "ldap1" and "ldap2"
     */
    @Test
    public void custom_group_search_base() {
        // Given
        useLdapAsSecurityRealm(createDefaults(ldap.get()).groupSearchBase("ou=Applications"));
        // When
        Login login = jenkins.login();
        login.doLogin("jenkins", "root");
        User userJenkins = new User(jenkins, "jenkins");
        // Then
        assertThat(userJenkins, not(isMemberOf("ldap1")));
        assertThat(userJenkins, not(isMemberOf("ldap2")));
    }

    /**
     * Scenario: resolve display name of ldap user with default display name attribute
     * Given I have a docker fixture "ldap"
     * And Jenkins is using ldap as security realm
     * When I login with user "jenkins" and password "root"
     * Then the display name of "jenkins" will be "Jenkins displayname"
     * <p/>
     * working since ldap plugin version: 1.8
     */
    @Test
    @Issue("JENKINS-18355")
    public void resolve_display_name_with_defaults() {
        // Given
        useLdapAsSecurityRealm(createDefaults(ldap.get()));
        // When
        Login login = jenkins.login();
        login.doLogin("jenkins", "root");
        User userJenkins = new User(jenkins, "jenkins");
        // Then
        assertThat(userJenkins, fullNameIs("Jenkins displayname"));
    }

    /**
     * Scenario: using custom display name attribute (cn instead of display name)
     * Given I have a docker fixture "ldap"
     * And Jenkins is using ldap as security realm and display name attribute is "cn"
     * When I login with user "jenkins" and password "root"
     * Then the display name of "jenkins" will be "Jenkins the Butler"
     * <p/>
     * working since ldap plugin version: 1.8
     */
    @Test
    @Issue("JENKINS-18355")
    @Category(SmokeTest.class)
    public void custom_display_name() {
        // Given
        useLdapAsSecurityRealm(createDefaults(ldap.get()).displayNameAttributeName("cn"));
        // When
        Login login = jenkins.login();
        login.doLogin("jenkins", "root");
        User userJenkins = new User(jenkins, "jenkins");
        // Then
        assertThat(userJenkins, fullNameIs("Jenkins the Butler"));
    }

    /**
     * Scenario: using "search for groups containing user" strategy with group membership filter which leads to no user belongs to a group
     * Given I have a docker fixture "ldap"
     * And Jenkins is using ldap as security realm with group membership filter "(member={0})"
     * When I login with user "jenkins" and password "root"
     * Then "jenkins" will not be member of groups "ldap1" and "ldap2"
     */
    @Test
    public void custom_invalid_group_membership_filter() {
        // Given
        useLdapAsSecurityRealm(createDefaults(ldap.get()).groupMembershipStrategy(SearchForGroupsLdapGroupMembershipStrategy.class).groupMembershipStrategyParam("(member={0})"));
        // When
        Login login = jenkins.login();
        login.doLogin("jenkins", "root");
        User userJenkins = new User(jenkins, "jenkins");
        // Then
        assertThat(userJenkins, not(isMemberOf("ldap1")));
        assertThat(userJenkins, not(isMemberOf("ldap2")));
    }
    
    @Test
    public void custom_valid_group_membership_filter() {
        // Given
        useLdapAsSecurityRealm(createDefaults(ldap.get()).groupMembershipStrategy(SearchForGroupsLdapGroupMembershipStrategy.class).groupMembershipStrategyParam("memberUid={1}"));
        // When
        Login login = jenkins.login();
        login.doLogin("jenkins", "root");
        User userJenkins = new User(jenkins, "jenkins");
        // Then
        assertThat(userJenkins, isMemberOf("ldap1"));
        assertThat(userJenkins, isMemberOf("ldap2"));
    }
    
    /**
     * Scenario: use a custom mail filter (gn instead of mail)
     * Given I have a docker fixture "ldap"
     * And Jenkins is using ldap as security realm and mail address attribute is "dn"
     * When I login with user "jenkins" and password "root"
     * Then the mail address of "jenkins" will be "givenname@mailaddress.com"
     * <p/>
     * since ldap plugin version 1.8
     */
    @Test
    public void custom_mail_filter() {
        // Given
        useLdapAsSecurityRealm(createDefaults(ldap.get()).mailAdressAttributeName("givenName"));
        // When
        Login login = jenkins.login();
        login.doLogin("jenkins", "root");
        User userJenkins = new User(jenkins, "jenkins");
        // Then
        assertThat(userJenkins, mailAddressIs("givenname@mailaddress.com"));
    }

}<|MERGE_RESOLUTION|>--- conflicted
+++ resolved
@@ -254,11 +254,7 @@
         int freePort = this.findAvailablePort();
         LdapDetails ldapDetails = new LdapDetails("", 0, ldapContainer.getManagerDn(), ldapContainer.getManagerPassword(), ldapContainer.getRootDn());
         // Fallback-Config: primary server is not running, alternative server is running docker fixture
-<<<<<<< HEAD
-        ldapDetails.setHostWithPort("localhost:" + freePort + " " + ldapContainer.getHost() + ":" + ldapContainer.getPort());
-=======
         ldapDetails.setHostWithPort("localhost:" + freePort + ' ' + ldapContainer.getHost() + ':' + ldapContainer.getPort());
->>>>>>> 2f526cec
         realm.configure(ldapDetails);
         securityConfig.save();
 
