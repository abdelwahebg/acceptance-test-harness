--- conflicted
+++ resolved
@@ -118,11 +118,8 @@
                     // fall through
                 }
 
-<<<<<<< HEAD
-                if (jar!=null && jar.getName().contains(".war")) {
-=======
+
                 if (jar!=null && jar.isFile()) {
->>>>>>> 47d35ead
                     // files are packaged into a war. extract them
                     String prefix = fixture.getName().replace('.', '/')+"/";
                     try (JarFile j = new JarFile(jar)) {
