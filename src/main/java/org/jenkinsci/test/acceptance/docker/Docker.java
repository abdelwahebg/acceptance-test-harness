package org.jenkinsci.test.acceptance.docker;

import com.google.inject.Inject;
import org.apache.commons.io.FileUtils;
import org.jenkinsci.utils.process.CommandBuilder;
import org.junit.internal.AssumptionViolatedException;
import org.jvnet.hudson.annotation_indexer.Index;

import javax.inject.Named;
import javax.inject.Singleton;
import java.io.File;
import java.io.IOException;
import java.util.Arrays;
import java.util.List;

import static java.lang.System.getenv;
<<<<<<< HEAD
=======

>>>>>>> 386637aa

/**
 * Entry point to the docker support.
 *
<<<<<<< HEAD
 * <p>
=======
>>>>>>> 386637aa
 * Use this subsystem by injecting this class into your test.
 *
 * @author Kohsuke Kawaguchi
 */
@Singleton
public class Docker {

    /**
     * Command to invoke docker.
     */
    @Inject(optional=true)
    @Named("docker")
    private static String stringDockerCmd="docker";

    private static List<String> dockerCmd;// = Arrays.asList("docker");

<<<<<<< HEAD
=======
    /**
     * Injecting a portOffset will force the binding of dockerPorts to local Ports with an offset
     * (e.g. bind docker 22 to localhost port 40022,
     */
    @Inject(optional=true)
    @Named("dockerPortOffset")
    private static int portOffset= 0;

    public int getPortOffset() {
        return portOffset;
    }
>>>>>>> 386637aa

    @Inject(optional=true)
    public ClassLoader classLoader = Thread.currentThread().getContextClassLoader();

<<<<<<< HEAD
    public Docker()
    {   //If env is available
/*        String dockerCommand = getenv("DOCKER");
        if(dockerCommand==null)
        {
            dockerCmd = Arrays.asList("docker");
        }
        else
        {
            dockerCmd = Arrays.asList(dockerCommand);
        }*/
        dockerCmd = Arrays.asList(stringDockerCmd);
        if(!isAvailable())
        {
            throw new AssumptionViolatedException(dockerCmd + " is needed for Docker but doesn't exist in the system");
        }
=======
    public Docker() {
        dockerCmd = Arrays.asList(stringDockerCmd);
>>>>>>> 386637aa
    }

    public static CommandBuilder cmd(String cmd) {
        return new CommandBuilder(dockerCmd).add(cmd);
    }

    /**
     * Checks if docker is available on this system.
     */
    public boolean isAvailable() {
        try {
            return cmd("help").popen().waitFor()==0;
        } catch (InterruptedException|IOException e) {
            return false;
        }
    }

    /**
     * Builds a docker image.
     *
     * @param tag
     *      Name of the image to be built.
     * @param dir
     *      Directory that contains Dockerfile
     */
    public DockerImage build(String tag, File dir) throws IOException, InterruptedException {
        // check if the image already exists
        if (cmd("images").add("-q",tag).popen().verifyOrDieWith("failed to query the status of the image").trim().length()>0)
            return new DockerImage(tag);

        if (cmd("build").add("-t", tag, dir).system()!=0)
            throw new Error("Failed to build image: "+tag);
        return new DockerImage(tag);
    }

    public DockerImage build(Class<? extends DockerContainer> fixture) throws IOException, InterruptedException {
        if (fixture.getSuperclass()!=DockerContainer.class)
            build((Class)fixture.getSuperclass()); // build the base image first

        try {
            DockerFixture f = fixture.getAnnotation(DockerFixture.class);
            if (f==null)
                throw new AssertionError(fixture+" is missing @DockerFixture");

            File dir = File.createTempFile("Dockerfile", "dir");
            dir.delete();
            dir.mkdirs();

            try {
                FileUtils.copyURLToFile(classLoader.getResource(fixture.getName().replace('.', '/') + "/Dockerfile"),new File(dir,"Dockerfile"));

                return build("jenkins/" + f.id(), dir);
            } finally {
                FileUtils.deleteDirectory(dir);
            }
        } catch (InterruptedException|IOException e) {
            throw new IOException("Failed to build image: "+fixture,e);
        }
    }

    /**
     * Starts a container of the specific fixture type.
     * This builds an image if need be.
     */
    public <T extends DockerContainer> T start(Class<T> fixture, CommandBuilder options, CommandBuilder cmd) {
        try {
            return build(fixture).start(fixture, options, cmd,portOffset);
        } catch (InterruptedException|IOException e) {
            throw new AssertionError("Failed to start container "+fixture, e);
        }
    }

    public <T extends DockerContainer> T start(Class<T> fixture) {
        return start(fixture,null,null);
    }

    /**
     * Finds a fixture class that has the specified ID.
     *
     * @see DockerFixture#id()
     */
    public Class<? extends DockerContainer> findFixture(String id) throws IOException {
        for (Class<?> t : Index.list(DockerFixture.class, classLoader, Class.class)) {
            if (t.getAnnotation(DockerFixture.class).id().equals(id))
                return t.asSubclass(DockerContainer.class);
        }
        throw new IllegalArgumentException("No such docker fixture found: "+id);
    }
}<|MERGE_RESOLUTION|>--- conflicted
+++ resolved
@@ -10,22 +10,17 @@
 import javax.inject.Singleton;
 import java.io.File;
 import java.io.IOException;
+import java.net.URISyntaxException;
+import java.net.URL;
 import java.util.Arrays;
 import java.util.List;
 
 import static java.lang.System.getenv;
-<<<<<<< HEAD
-=======
 
->>>>>>> 386637aa
 
 /**
  * Entry point to the docker support.
  *
-<<<<<<< HEAD
- * <p>
-=======
->>>>>>> 386637aa
  * Use this subsystem by injecting this class into your test.
  *
  * @author Kohsuke Kawaguchi
@@ -42,8 +37,6 @@
 
     private static List<String> dockerCmd;// = Arrays.asList("docker");
 
-<<<<<<< HEAD
-=======
     /**
      * Injecting a portOffset will force the binding of dockerPorts to local Ports with an offset
      * (e.g. bind docker 22 to localhost port 40022,
@@ -55,32 +48,12 @@
     public int getPortOffset() {
         return portOffset;
     }
->>>>>>> 386637aa
 
     @Inject(optional=true)
     public ClassLoader classLoader = Thread.currentThread().getContextClassLoader();
 
-<<<<<<< HEAD
-    public Docker()
-    {   //If env is available
-/*        String dockerCommand = getenv("DOCKER");
-        if(dockerCommand==null)
-        {
-            dockerCmd = Arrays.asList("docker");
-        }
-        else
-        {
-            dockerCmd = Arrays.asList(dockerCommand);
-        }*/
-        dockerCmd = Arrays.asList(stringDockerCmd);
-        if(!isAvailable())
-        {
-            throw new AssumptionViolatedException(dockerCmd + " is needed for Docker but doesn't exist in the system");
-        }
-=======
     public Docker() {
         dockerCmd = Arrays.asList(stringDockerCmd);
->>>>>>> 386637aa
     }
 
     public static CommandBuilder cmd(String cmd) {
@@ -130,8 +103,14 @@
             dir.mkdirs();
 
             try {
-                FileUtils.copyURLToFile(classLoader.getResource(fixture.getName().replace('.', '/') + "/Dockerfile"),new File(dir,"Dockerfile"));
-
+                URL resourceDir = classLoader.getResource(fixture.getName().replace('.', '/'));
+                File dockerFileDir;
+                try {
+                    dockerFileDir = new File(resourceDir.toURI());
+                } catch(URISyntaxException e) {
+                    dockerFileDir = new File(resourceDir.getPath());
+                }
+                FileUtils.copyDirectory(dockerFileDir, dir);
                 return build("jenkins/" + f.id(), dir);
             } finally {
                 FileUtils.deleteDirectory(dir);
