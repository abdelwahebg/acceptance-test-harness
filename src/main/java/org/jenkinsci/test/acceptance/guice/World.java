package org.jenkinsci.test.acceptance.guice;

import com.cloudbees.sdk.extensibility.ExtensionFinder;
import com.cloudbees.sdk.extensibility.ExtensionList;
import com.google.inject.AbstractModule;
import com.google.inject.Guice;
import com.google.inject.Injector;
import org.jenkinsci.test.acceptance.Config;

import javax.inject.Singleton;

/**
 * Holder of the Guice world for running tests. Singleton.
 *
 * <p>
 * Hides the details of how a Guice injector is created.
 *
 * <p>
 * In this test harness, Guice has two important scopes. One is the singleton scope that lives
 * for the entire duration of the VM (thus covering all the tests that are run.) This is the
 * {@link Singleton} scope. The other scope is {@link TestScope}, which is for each test case
 * that runs.
 *
 * @author Kohsuke Kawaguchi
 */
public class World extends AbstractModule {
    private final ClassLoader cl;
    private Injector injector;

    private final ExtensionList<SubWorld> subworlds = new ExtensionList<>(SubWorld.class);

    private World(ClassLoader cl) {
        this.cl = cl;
    }

    public ClassLoader getClassLoader() {
        return cl;
    }

    public Injector getInjector() {
        if (injector==null)
            injector = Guice.createInjector(this);
        return injector;
    }

    /**
     * Call this method when a new test starts, to reset the {@link TestScope}.
     */
    public void startTestScope() {
<<<<<<< HEAD
        injector.getInstance(TestLifecycle.class).startTestScope();

        for (SubWorld sw : subworlds.list(injector)) {
            sw.injector.getInstance(TestLifecycle.class).startTestScope();
        }
=======
        getInjector().getInstance(TestLifecycle.class).startTestScope();
>>>>>>> b188c720
    }

    public void endTestScope() {
        injector.getInstance(TestCleaner.class).performCleanUp();
        injector.getInstance(TestLifecycle.class).endTestScope();

        for (SubWorld sw : subworlds.list(injector)) {
            sw.injector.getInstance(TestCleaner.class).performCleanUp();
            sw.injector.getInstance(TestLifecycle.class).endTestScope();
        }
    }

    @Override
    protected void configure() {
        install(new ExtensionFinder(cl));
        install(new Config());
    }

    private static World INSTANCE;

    public static World get() {
        if (INSTANCE==null) {
            INSTANCE = new World(Thread.currentThread().getContextClassLoader());
            Runtime.getRuntime().addShutdownHook(new Thread() {
                public void run() {
                    Injector i = INSTANCE.getInjector();

                    TestCleaner tc = i.getInstance(TestCleaner.class);
                    if (tc!=null)   tc.performCleanUp();
                    i.getInstance(WorldCleaner.class).performCleanUp();
                }
            });
        }
        return INSTANCE;
    }
}<|MERGE_RESOLUTION|>--- conflicted
+++ resolved
@@ -47,15 +47,11 @@
      * Call this method when a new test starts, to reset the {@link TestScope}.
      */
     public void startTestScope() {
-<<<<<<< HEAD
-        injector.getInstance(TestLifecycle.class).startTestScope();
+        getInjector().getInstance(TestLifecycle.class).startTestScope();
 
         for (SubWorld sw : subworlds.list(injector)) {
             sw.injector.getInstance(TestLifecycle.class).startTestScope();
         }
-=======
-        getInjector().getInstance(TestLifecycle.class).startTestScope();
->>>>>>> b188c720
     }
 
     public void endTestScope() {
