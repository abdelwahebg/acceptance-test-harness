package org.jenkinsci.test.acceptance.po;

import com.google.inject.Injector;
import cucumber.api.DataTable;
import org.apache.commons.io.IOUtils;
import org.codehaus.plexus.util.Base64;
import org.jenkinsci.test.acceptance.junit.Resource;
import org.openqa.selenium.WebElement;
import org.zeroturnaround.zip.ZipUtil;

import java.io.*;
import java.net.URL;
import java.util.*;
import java.util.*;
import java.util.regex.Matcher;
import java.util.regex.Pattern;
import java.util.zip.GZIPOutputStream;

<<<<<<< HEAD
import static org.hamcrest.MatcherAssert.assertThat;
import static org.jenkinsci.test.acceptance.Matchers.hasContent;
=======
import static org.hamcrest.CoreMatchers.is;
>>>>>>> 093f87a2
import static org.jenkinsci.test.acceptance.Matchers.hasContent;

/**
 * Job Page object superclass.
 * <p/>
 * Use {@link Describable} annotation to register an implementation.
 *
 * @author Kohsuke Kawaguchi
 */
public class Job extends ContainerPageObject {
    public final String name;

    public List<Parameter> getParameters() {
        return parameters;
    }

    private List<Parameter> parameters = new ArrayList<>();

    public final Control concurrentBuild = control("/concurrentBuild");

    public Job(Injector injector, URL url, String name) {
        super(injector, url);
        this.name = name;
    }

    /**
     * "Casts" this object into a subtype by creating the specified type.
     */
    public <T extends Job> T as(Class<T> type) {
        if (type.isInstance(this)) {
            return type.cast(this);
        }
        return newInstance(type, injector, url, name);
    }

    public <T extends Scm> T useScm(Class<T> type) {
        ensureConfigPage();

        WebElement radio = findCaption(type, new Finder<WebElement>() {
            @Override
            protected WebElement find(String caption) {
                return outer.find(by.radioButton(caption));
            }
        });

        check(radio);

        return newInstance(type, this, radio.getAttribute("path"));
    }

    public <T extends BuildStep> T addPreBuildStep(Class<T> type) {
        return addStep(type, "prebuilder");
    }

    public <T extends BuildStep> T addBuildStep(Class<T> type) {
        return addStep(type, "builder");
    }

    public void removeFirstBuildStep() {
        removeFirstStep("builder");
    }

    public <T extends PostBuildStep> T addPublisher(Class<T> type) {
        return addStep(type, "publisher");
    }

    private <T extends Step> T addStep(Class<T> type, String section) {
        ensureConfigPage();

<<<<<<< HEAD
        final WebElement dropDown = find(by.path("/hetero-list-add[%s]", section));
        findCaption(type, new Resolver() {
            @Override
            protected void resolve(String caption) {
                selectDropdownMenu(caption, dropDown);
            }
        });

=======
        control(by.path("/hetero-list-add[%s]", section)).selectDropdownMenu(type);
>>>>>>> 093f87a2
        String path = last(by.xpath("//div[@name='%s']", section)).getAttribute("path");

        return newInstance(type, this, path);
    }

    private void removeFirstStep(String section) {
        ensureConfigPage();

        String sectionWithStep = String.format("/%s", section);

        WebElement step = find(by.path(sectionWithStep));

        step.findElement(by.path(String.format("%s/repeatable-delete", sectionWithStep))).click();
    }

    public ShellBuildStep addShellStep(Resource res) {
        return addShellStep(res.asText());
    }

    public ShellBuildStep addShellStep(String shell) {
        ShellBuildStep step = addBuildStep(ShellBuildStep.class);
        step.command(shell);
        return step;
    }

    /**
     * Adds a shell step that copies a resource inside the test project into a file on the build machine.
     * <p/>
     * Because there's no direct file system access to Jenkins master, we do this by packing file content in
     * base64 and put it as a heredoc in the shell script.
     */
    public void copyResource(Resource resource, String fileName) {
        try (InputStream in = resource.asInputStream()) {
            ByteArrayOutputStream out = new ByteArrayOutputStream();

            try (OutputStream gz = new GZIPOutputStream(out)) {
                IOUtils.copy(in, gz);
            }

            // fileName can include path portion like foo/bar/zot
            addShellStep(String.format("(mkdir -p %1$s || true) && rm -r %1$s && base64 --decode << ENDOFFILE | gunzip > %1$s \n%2$s\nENDOFFILE",
                    fileName, new String(Base64.encodeBase64Chunked(out.toByteArray()))));
        } catch (IOException e) {
            throw new AssertionError(e);
        }
    }

    public void copyResource(Resource resource) {
        copyResource(resource, resource.getName());
    }

    public void copyDir(Resource dir) {
        File tmp = null;
        try {
            tmp = File.createTempFile("jenkins-acceptance-tests", "dir");
            ZipUtil.pack(dir.asFile(), tmp);
            byte[] archive = IOUtils.toByteArray(new FileInputStream(tmp));

            addShellStep(String.format(
                    "base64 --decode << ENDOFFILE > archive.zip && unzip archive.zip \n%s\nENDOFFILE",
                    new String(Base64.encodeBase64Chunked(archive))
            ));
        } catch (IOException e) {
            throw new AssertionError(e);
        } finally {
            if (tmp != null) {
                tmp.delete();
            }
        }
    }

    public URL getBuildUrl() {
        return url("build?delay=0sec");
    }

    public Build startBuild(DataTable table) {
        Map<String, String> params = new HashMap<>();
        for (List<String> row : table.raw()) {
            params.put(row.get(0), row.get(1));
        }
        return startBuild(params);
    }

    public Build startBuild() {
        return scheduleBuild().waitUntilStarted();
    }

    public Build startBuild(Map<String, ?> params) {
        return scheduleBuild(params).waitUntilStarted();
    }

    public Build scheduleBuild() {
        return scheduleBuild(Collections.<String, Object>emptyMap());
    }

    public Build scheduleBuild(Map<String, ?> params) {
        int nb = getJson().get("nextBuildNumber").intValue();
        visit(getBuildUrl());

        // if the security is enabled, GET request above will fail
        if (driver.getTitle().contains("Form post required")) {
            find(by.button("Proceed")).click();
        }

        if (!parameters.isEmpty()) {
            for (Parameter def : parameters) {
                Object v = params.get(def.getName());
                if (v != null) {
                    def.fillWith(v);
                }
            }
            clickButton("Build");
        }

        return build(nb);
    }

    public Build build(int buildNumber) {
        return new Build(this, buildNumber);
    }

    public Build getLastBuild() {
        return new Build(this, "lastBuild");
    }

    public <T extends Parameter> T addParameter(Class<T> type) {
        ensureConfigPage();

        check(find(by.xpath("//input[@name='parameterized']")));

<<<<<<< HEAD
        final WebElement dropDown = find(by.xpath("//button[text()='Add Parameter']"));
        findCaption(type, new Resolver() {
            @Override
            protected void resolve(String caption) {
                selectDropdownMenu(caption, dropDown);
            }
        });
=======
        control(by.xpath("//button[text()='Add Parameter']")).selectDropdownMenu(type);
>>>>>>> 093f87a2

//        find(xpath("//button[text()='Add Parameter']")).click();
//        find(xpath("//a[text()='%s']",displayName)).click();

        sleep(500);

        String path = last(by.xpath("//div[@name='parameter']")).getAttribute("path");

        T p = newInstance(type, this, path);
        parameters.add(p);
        return p;
    }

    public void disable() {
        check("disable");
    }

    public int getNextBuildNumber() {
        return getJson().get("nextBuildNumber").intValue();
    }

    public Workspace getWorkspace() {
        return new Workspace(this);
    }

    public void useCustomWorkspace(String ws) {
        ensureConfigPage();
        clickButton("Advanced...");

        check(find(by.path("/customWorkspace")));
        find(by.path("/customWorkspace/directory")).sendKeys(ws);
    }

    public void setLabelExpression(String l) {
        ensureConfigPage();
        check(find(by.input("hasSlaveAffinity")));
        find(by.input("_.assignedLabelString")).sendKeys(l);
    }

    public Job shouldBeTiedToLabel(final String label) {
        visit("/label/" + label); // TODO: this doesn't work correctly if the URL has non-empty context path
        assertThat(driver, hasContent(name));
        return this;
    }

    /**
     * Verify that the job contains some builds on the given node
     * To test whether the the job has built on the master, the jenkins instance has to be
     * passed in the parameter.
     */
    public void shouldHaveBuiltOn(Node n){
        assertThat(hasBuiltOn(n), is(true));
    }

    /**
     * Check if the job contains some builds on the given node.
     * To test whether the the job has built on the master, the jenkins instance has to be
     * passed in the parameter.
     */
    public boolean hasBuiltOn(Node n) {
        return n.getBuildHistory().includes(this.name);
    }

    /**
     * Verify that the job contains some builds on exact one of the given list of nodes.
     * To test whether the the job has built on the master, the jenkins instance has to be
     * passed in the parameter.
     */
<<<<<<< HEAD
    public void shouldHaveBuiltOn(Jenkins j, String nodeName) {
        Node n;
        if (nodeName.equals("master")) {
            n = j;
        } else {
            n = j.slaves.get(DumbSlave.class, nodeName);
        }
        n.getBuildHistory().shouldInclude(this.name);
=======
    public void shouldHaveBuiltOnOneOfNNodes(List<Node> nodes) {
        int noOfNodes = 0;

        for (Node n : nodes) {
            if (hasBuiltOn(n))
                noOfNodes++;
        }

        assertThat(noOfNodes, is(1));
>>>>>>> 093f87a2
    }

    @Override
    public String toString() {
        return name;
    }

    public ScmPolling pollScm() {
        return new ScmPolling(this);
    }

    /**
     * Getter for all area links.
     *
     * @return All found area links found
     */
    public List<String> getAreaLinks() {
        open();
        final List<String> links = new ArrayList();
        final Collection<WebElement> areas = all(by.xpath(".//div/map/area"));
        final Pattern pattern = Pattern.compile("href=\"(.*?)\"");
        for (WebElement area : areas) {
            final Matcher matcher = pattern.matcher(area.getAttribute("outerHTML"));
            if (matcher.find()) {
                links.add(matcher.group(1));
            }
        }
        return links;
    }
}<|MERGE_RESOLUTION|>--- conflicted
+++ resolved
@@ -16,12 +16,9 @@
 import java.util.regex.Pattern;
 import java.util.zip.GZIPOutputStream;
 
-<<<<<<< HEAD
+import static org.hamcrest.CoreMatchers.is;
 import static org.hamcrest.MatcherAssert.assertThat;
 import static org.jenkinsci.test.acceptance.Matchers.hasContent;
-=======
-import static org.hamcrest.CoreMatchers.is;
->>>>>>> 093f87a2
 import static org.jenkinsci.test.acceptance.Matchers.hasContent;
 
 /**
@@ -91,18 +88,7 @@
     private <T extends Step> T addStep(Class<T> type, String section) {
         ensureConfigPage();
 
-<<<<<<< HEAD
-        final WebElement dropDown = find(by.path("/hetero-list-add[%s]", section));
-        findCaption(type, new Resolver() {
-            @Override
-            protected void resolve(String caption) {
-                selectDropdownMenu(caption, dropDown);
-            }
-        });
-
-=======
         control(by.path("/hetero-list-add[%s]", section)).selectDropdownMenu(type);
->>>>>>> 093f87a2
         String path = last(by.xpath("//div[@name='%s']", section)).getAttribute("path");
 
         return newInstance(type, this, path);
@@ -233,17 +219,7 @@
 
         check(find(by.xpath("//input[@name='parameterized']")));
 
-<<<<<<< HEAD
-        final WebElement dropDown = find(by.xpath("//button[text()='Add Parameter']"));
-        findCaption(type, new Resolver() {
-            @Override
-            protected void resolve(String caption) {
-                selectDropdownMenu(caption, dropDown);
-            }
-        });
-=======
         control(by.xpath("//button[text()='Add Parameter']")).selectDropdownMenu(type);
->>>>>>> 093f87a2
 
 //        find(xpath("//button[text()='Add Parameter']")).click();
 //        find(xpath("//a[text()='%s']",displayName)).click();
@@ -312,16 +288,6 @@
      * To test whether the the job has built on the master, the jenkins instance has to be
      * passed in the parameter.
      */
-<<<<<<< HEAD
-    public void shouldHaveBuiltOn(Jenkins j, String nodeName) {
-        Node n;
-        if (nodeName.equals("master")) {
-            n = j;
-        } else {
-            n = j.slaves.get(DumbSlave.class, nodeName);
-        }
-        n.getBuildHistory().shouldInclude(this.name);
-=======
     public void shouldHaveBuiltOnOneOfNNodes(List<Node> nodes) {
         int noOfNodes = 0;
 
@@ -331,7 +297,6 @@
         }
 
         assertThat(noOfNodes, is(1));
->>>>>>> 093f87a2
     }
 
     @Override
