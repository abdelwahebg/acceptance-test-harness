package org.jenkinsci.test.acceptance.po;

import org.openqa.selenium.By;
import org.openqa.selenium.WebElement;

/**
 * @author christian.fritz
 */
public interface PageArea extends CapybaraPortingLayer, Control.Owner {
    /**
     * Returns {@link WebElement} that corresponds to the element that sits at the root
     * of the area this object represents.
     */
    public WebElement self() {
        return find(path(""));
    }

    /**
     * Returns the "path" selector that finds an element by following the form-element-path plugin.
     * <p/>
     * https://wiki.jenkins-ci.org/display/JENKINS/Form+Element+Path+Plugin
     */
    @Override
<<<<<<< HEAD
    By path(String rel);
=======
    public By path(String rel) {
        if (rel.length()==0)    return by.path(path);

        // this allows path("") and path("/") to both work
        if (rel.startsWith("/"))    rel=rel.substring(1);
        return by.path(path + '/' + rel);
    }
>>>>>>> ea87a1ff

    /**
     * Create a control object that wraps access to the specific INPUT element in this page area.
     * <p/>
     * The {@link org.jenkinsci.test.acceptance.po.Control} object itself can be created early as the actual element
     * resolution happens lazily. This means {@link org.jenkinsci.test.acceptance.po.PageArea} implementations can put
     * these in their fields.
     * <p/>
     * Several paths can be provided to find the first matching element. Useful when element path changed between
     * versions.
     */
    Control control(String... relativePaths);

    Control control(By selector);

    String getPath();

    PageObject getPage();
}<|MERGE_RESOLUTION|>--- conflicted
+++ resolved
@@ -8,30 +8,12 @@
  */
 public interface PageArea extends CapybaraPortingLayer, Control.Owner {
     /**
-     * Returns {@link WebElement} that corresponds to the element that sits at the root
-     * of the area this object represents.
-     */
-    public WebElement self() {
-        return find(path(""));
-    }
-
-    /**
      * Returns the "path" selector that finds an element by following the form-element-path plugin.
      * <p/>
      * https://wiki.jenkins-ci.org/display/JENKINS/Form+Element+Path+Plugin
      */
     @Override
-<<<<<<< HEAD
     By path(String rel);
-=======
-    public By path(String rel) {
-        if (rel.length()==0)    return by.path(path);
-
-        // this allows path("") and path("/") to both work
-        if (rel.startsWith("/"))    rel=rel.substring(1);
-        return by.path(path + '/' + rel);
-    }
->>>>>>> ea87a1ff
 
     /**
      * Create a control object that wraps access to the specific INPUT element in this page area.
@@ -47,6 +29,12 @@
 
     Control control(By selector);
 
+    /**
+     * Returns {@link WebElement} that corresponds to the element that sits at the root
+     * of the area this object represents.
+     */
+    WebElement self();
+
     String getPath();
 
     PageObject getPage();
