package org.jenkinsci.test.acceptance.po;

<<<<<<< HEAD
import java.io.IOException;
import java.net.HttpURLConnection;
import java.net.URL;
import java.util.LinkedList;
import java.util.List;
import java.util.concurrent.Callable;
import java.util.regex.Pattern;

=======
import com.fasterxml.jackson.databind.JsonNode;
>>>>>>> 35646a86
import org.apache.commons.io.IOUtils;
import org.hamcrest.Description;
import org.jenkinsci.test.acceptance.Matcher;
import org.jenkinsci.test.acceptance.Matchers;
import org.openqa.selenium.By;
import org.openqa.selenium.WebDriver;
import org.openqa.selenium.WebElement;

import com.fasterxml.jackson.databind.JsonNode;

<<<<<<< HEAD
import static org.hamcrest.CoreMatchers.*;
import static org.hamcrest.MatcherAssert.*;
=======
import static org.hamcrest.CoreMatchers.is;
import static org.hamcrest.CoreMatchers.not;
>>>>>>> 35646a86

/**
 * @author Kohsuke Kawaguchi
 */
public class Build extends ContainerPageObject {
    public final Job job;

    private String result;

    /**
     * Console output. Cached.
     */
    private String console;
    private boolean success;

    public Build(Job job, int buildNumber) {
        super(job.injector, job.url("%d/", buildNumber));
        this.job = job;
    }

    public Build(Job job, String permalink) {
        super(job.injector, job.url(permalink + "/"));
        this.job = job;
    }

    public Build(Job job, URL url) {
        super(job.injector, url);
        this.job = job;
    }

    /**
     * "Casts" this object into a subtype by creating the specified type
     */
    public <T extends Build> T as(Class<T> type) {
        if (type.isInstance(this)) {
            return type.cast(this);
        }
        return newInstance(type, job, url);
    }

    public Build waitUntilStarted() {
        return waitUntilStarted(0);
    }

    public Build waitUntilStarted(int timeout) {
        job.getJenkins().visit("");
        waitForCond(new Callable<Boolean>() {
            @Override
            public Boolean call() {
                return hasStarted();
            }
        }, timeout);
        return this;
    }

    public boolean hasStarted() {
<<<<<<< HEAD
        if (result != null) {
=======
        if (result != null)
>>>>>>> 35646a86
            return true;
        }

        try {
            getJson();
            // we have json. Build has started.
            return true;
        } catch (Exception e) {
            return false;
        }
    }

    public Build waitUntilFinished() {
        return waitUntilFinished(120);
    }

    public Build waitUntilFinished(int timeout) {
        waitUntilStarted();

        // while waiting, hit the console page, so that during the interactive development
        // one can see what the build is doing
        visit("console");

        waitForCond(new Callable<Boolean>() {
            @Override
            public Boolean call() {
                return !isInProgress();
            }
        }, timeout);
        return this;
    }

    public boolean isInProgress() {
<<<<<<< HEAD
        if (result != null) {
            return false;
        }
        if (!hasStarted()) {
            return false;
        }
=======
        if (result != null) return false;
        if (!hasStarted()) return false;
>>>>>>> 35646a86

        JsonNode d = getJson();
        return d.get("building").booleanValue() || d.get("result") == null;
    }

    public int getNumber() {
        return getJson().get("number").asInt();
    }

    public URL getConsoleUrl() {
        return url("consoleFull");
    }

    public URL getStatusUrl() { return url(Integer.toString(getNumber())); }

    public void openStatusPage() {
        visit(getStatusUrl());
    }

    public String getConsole() {
<<<<<<< HEAD
        if (console != null) {
            return console;
        }
=======
        if (console != null) return console;
>>>>>>> 35646a86

        visit(getConsoleUrl());

        List<WebElement> a = all(by.xpath("//pre"));
<<<<<<< HEAD
        if (a.size() > 1) {
=======
        if (a.size() > 1)
>>>>>>> 35646a86
            console = find(by.xpath("//pre[@id='out']")).getText();
        } else {
            console = a.get(0).getText();
        }

        return console;
    }

    public Build shouldContainsConsoleOutput(String fragment) {
        assertThat(this.getConsole(), Matchers.containsRegexp(fragment, Pattern.MULTILINE));
        return this;
    }

    public Build shouldNotContainsConsoleOutput(String fragment) {
        assertThat(this.getConsole(), not(Matchers.containsRegexp(fragment, Pattern.MULTILINE)));
        return this;
    }

    public boolean isSuccess() {
        return getResult().equals("SUCCESS");
    }

    /**
     * Returns if the current build is unstable.
     */
    public boolean isUnstable() {
        return getResult().equals("UNSTABLE");
    }

    public String getResult() {
<<<<<<< HEAD
        if (result != null) {
            return result;
        }
=======
        if (result != null) return result;
>>>>>>> 35646a86

        waitUntilFinished();
        result = getJson().get("result").asText();
        return result;
    }

    public Artifact getArtifact(String artifact) {
        return new Artifact(this, url("artifact/%s", artifact));
    }

    public List<Artifact> getArtifacts() {
        WebDriver artifact = visit(url("artifact"));
        List<WebElement> fileList = artifact.findElements(By.cssSelector("table.fileList td:nth-child(2) a"));
        List<Artifact> list = new LinkedList<>();
        for (WebElement el : fileList) {
            if ("a".equalsIgnoreCase(el.getTagName())) {
                list.add(getArtifact(el.getText()));
            }
        }
        return list;
    }

    public Build shouldSucceed() {
        assertThat(this, resultIs("SUCCESS"));
        return this;
    }
    public Build shouldUnstable() {
        assertThat(this, resultIs("UNSTABLE"));
        return this;
    }
    public Build shouldFail() {
        assertThat(this, resultIs("FAILURE"));
        return this;
    }

    public Build shouldAbort() {
        assertThat(this, resultIs("ABORTED"));
        return this;
    }

    public Build shouldBeUnstable() {
        assertThat(this, resultIs("UNSTABLE"));
        return this;
    }

    private Matcher<Build> resultIs(final String expected) {
        return new Matcher<Build>("Build result %s", expected) {
            @Override
            public boolean matchesSafely(Build item) {
                return item.getResult().equals(expected);
            }

            @Override
            public void describeMismatchSafely(Build item, Description dsc) {
                dsc.appendText("was ").appendText(item.getResult())
                        .appendText(". Console output:\n").appendText(getConsole())
                ;
            }
        };
    }

    public String getNode() {
        String n = getJson().get("builtOn").asText();
<<<<<<< HEAD
        if (n.length() == 0) {
            return "master";
        }
=======
        if (n.length() == 0) return "master";
>>>>>>> 35646a86
        return n;
    }

    /**
     * Does this object exist?
     */
    public void shouldExist() {
        try {
            IOUtils.toByteArray(url.openStream());
        } catch (IOException e) {
            throw new AssertionError(e);
        }
    }

    public void shouldNotExist() {
        try {
            HttpURLConnection con = (HttpURLConnection) url.openConnection();
            assertThat(con.getResponseCode(), is(404));
        } catch (IOException e) {
            throw new AssertionError(e);
        }
    }

    public Changes getChanges() {
        final URL changesUrl = url("changes");
        visit(changesUrl);
        return new Changes(this, changesUrl);
    }
}<|MERGE_RESOLUTION|>--- conflicted
+++ resolved
@@ -1,6 +1,14 @@
 package org.jenkinsci.test.acceptance.po;
 
-<<<<<<< HEAD
+import com.fasterxml.jackson.databind.JsonNode;
+import org.apache.commons.io.IOUtils;
+import org.hamcrest.Description;
+import org.jenkinsci.test.acceptance.Matcher;
+import org.jenkinsci.test.acceptance.Matchers;
+import org.openqa.selenium.By;
+import org.openqa.selenium.WebDriver;
+import org.openqa.selenium.WebElement;
+
 import java.io.IOException;
 import java.net.HttpURLConnection;
 import java.net.URL;
@@ -9,26 +17,8 @@
 import java.util.concurrent.Callable;
 import java.util.regex.Pattern;
 
-=======
-import com.fasterxml.jackson.databind.JsonNode;
->>>>>>> 35646a86
-import org.apache.commons.io.IOUtils;
-import org.hamcrest.Description;
-import org.jenkinsci.test.acceptance.Matcher;
-import org.jenkinsci.test.acceptance.Matchers;
-import org.openqa.selenium.By;
-import org.openqa.selenium.WebDriver;
-import org.openqa.selenium.WebElement;
-
-import com.fasterxml.jackson.databind.JsonNode;
-
-<<<<<<< HEAD
-import static org.hamcrest.CoreMatchers.*;
-import static org.hamcrest.MatcherAssert.*;
-=======
 import static org.hamcrest.CoreMatchers.is;
 import static org.hamcrest.CoreMatchers.not;
->>>>>>> 35646a86
 
 /**
  * @author Kohsuke Kawaguchi
@@ -63,9 +53,8 @@
      * "Casts" this object into a subtype by creating the specified type
      */
     public <T extends Build> T as(Class<T> type) {
-        if (type.isInstance(this)) {
+        if (type.isInstance(this))
             return type.cast(this);
-        }
         return newInstance(type, job, url);
     }
 
@@ -85,13 +74,8 @@
     }
 
     public boolean hasStarted() {
-<<<<<<< HEAD
-        if (result != null) {
-=======
         if (result != null)
->>>>>>> 35646a86
             return true;
-        }
 
         try {
             getJson();
@@ -123,17 +107,8 @@
     }
 
     public boolean isInProgress() {
-<<<<<<< HEAD
-        if (result != null) {
-            return false;
-        }
-        if (!hasStarted()) {
-            return false;
-        }
-=======
         if (result != null) return false;
         if (!hasStarted()) return false;
->>>>>>> 35646a86
 
         JsonNode d = getJson();
         return d.get("building").booleanValue() || d.get("result") == null;
@@ -147,33 +122,16 @@
         return url("consoleFull");
     }
 
-    public URL getStatusUrl() { return url(Integer.toString(getNumber())); }
-
-    public void openStatusPage() {
-        visit(getStatusUrl());
-    }
-
     public String getConsole() {
-<<<<<<< HEAD
-        if (console != null) {
-            return console;
-        }
-=======
         if (console != null) return console;
->>>>>>> 35646a86
 
         visit(getConsoleUrl());
 
         List<WebElement> a = all(by.xpath("//pre"));
-<<<<<<< HEAD
-        if (a.size() > 1) {
-=======
         if (a.size() > 1)
->>>>>>> 35646a86
             console = find(by.xpath("//pre[@id='out']")).getText();
-        } else {
+        else
             console = a.get(0).getText();
-        }
 
         return console;
     }
@@ -200,13 +158,7 @@
     }
 
     public String getResult() {
-<<<<<<< HEAD
-        if (result != null) {
-            return result;
-        }
-=======
         if (result != null) return result;
->>>>>>> 35646a86
 
         waitUntilFinished();
         result = getJson().get("result").asText();
@@ -233,10 +185,7 @@
         assertThat(this, resultIs("SUCCESS"));
         return this;
     }
-    public Build shouldUnstable() {
-        assertThat(this, resultIs("UNSTABLE"));
-        return this;
-    }
+
     public Build shouldFail() {
         assertThat(this, resultIs("FAILURE"));
         return this;
@@ -270,13 +219,7 @@
 
     public String getNode() {
         String n = getJson().get("builtOn").asText();
-<<<<<<< HEAD
-        if (n.length() == 0) {
-            return "master";
-        }
-=======
         if (n.length() == 0) return "master";
->>>>>>> 35646a86
         return n;
     }
 
