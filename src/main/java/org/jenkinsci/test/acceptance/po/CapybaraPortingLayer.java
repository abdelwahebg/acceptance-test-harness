package org.jenkinsci.test.acceptance.po;

import java.util.List;
import java.util.concurrent.Callable;

import org.jenkinsci.test.acceptance.ByFactory;
import org.openqa.selenium.By;
import org.openqa.selenium.WebElement;

/**
 * Interface for assisting porting from Capybara.
 *
 * @author christian.fritz
 */
public interface CapybaraPortingLayer {
    ByFactory by = new ByFactory();

    void clickButton(String text);

    /**
     * Select radio button by its name, id, or label text.
     */
    WebElement choose(String locator);

    /**
     * Wait until the element that matches the given selector appears.
     */
<<<<<<< HEAD
    WebElement waitFor(By selector);
=======
    public WebElement waitFor(final By selector, final int timeoutSec) {
        return waitForCond(new Callable<WebElement>() {
            @Override public WebElement call() {
                try {
                    return find(selector);
                } catch (NoSuchElementException e) {
                    return null;
                }
            }
        }, timeoutSec);
    }

    public WebElement waitFor(final By selector) {
        return waitFor(selector, 30);
    }
>>>>>>> ea87a1ff

    /**
     * Repeated evaluate the given predicate until it returns true.
     * <p/>
     * If it times out, an exception will be thrown.
     */
<<<<<<< HEAD
    <T> T waitForCond(Callable<T> block, int timeoutSec);
=======
    public <T> T waitForCond(Callable<T> block, int timeoutSec) {
        // Stretch timeout in case we are using several cores
        timeoutSec *= Integer.parseInt(System.getProperty("forkCount", "1"));

        try {
            long endTime = System.currentTimeMillis()+ TimeUnit.SECONDS.toMillis(timeoutSec);
            while (System.currentTimeMillis()<endTime) {
                T v = block.call();
                if (isTrueish(v))
                    return v;
                sleep(1000);
            }
            throw new TimeoutException("Failed to wait for condition "+block);
        } catch (RuntimeException e) {
            throw e;
        } catch (Exception e) {
            throw new Error("Failed to wait for condition "+block,e);
        }
    }

    private boolean isTrueish(Object v) {
        if (v instanceof Boolean)   return (Boolean)v;
        return v!=null;
    }

    public <T> T waitForCond(Callable<T> block) {
        return waitForCond(block,30);
    }
>>>>>>> ea87a1ff

    <T> T waitForCond(Callable<T> block);

    /**
     * Returns the first visible element that matches the selector.
     *
     * @throws org.openqa.selenium.NoSuchElementException if the element is not found.
     * @see #getElement(org.openqa.selenium.By)         if you don't want to see an exception
     */
    WebElement find(By selector);

    /**
     * Works like {@link #find(org.openqa.selenium.By)} but instead of throwing an exception, this method returns null.
     */
    WebElement getElement(By selector);

    void fillIn(String formFieldName, Object value);

    /**
     * Checks the checkbox.
     */
    void check(WebElement e);

    /**
     * Sets the state of the checkbox to the specified value.
     */
    void check(WebElement e, boolean state);

    List<WebElement> all(By selector);

    /**
     * Picks up the last element that matches given selector.
     */
    WebElement last(By selector);

    /**
     * Executes JavaScript.
     */
    Object executeScript(String javaScript, Object... args);

    /**
     * Given a menu button that shows a list of build steps, select the right item from the menu to insert the said
     * build step.
     */
    void selectDropdownMenu(String displayName, WebElement menuButton);

    /**
     * @param locator Text, ID, or link.
     */
    void clickLink(String locator);

    /**
     * Checks the specified checkbox.
     */
    void check(String locator);

    /**
     * Thread.sleep that masks exception.
     */
<<<<<<< HEAD
    void sleep(int ms);
=======
    public void sleep(int ms) {
        try {
            Thread.sleep(ms);
        } catch (InterruptedException e) {
            throw new Error(e);
        }
    }


    /**
     * Finds matching constructor and invoke it.
     *
     * This is often useful for binding {@link PageArea} by taking the concrete type as a parameter.
     */
    protected <T> T newInstance(Class<T> type, Object... args) {
        try {
            OUTER:
            for (Constructor<?> c : type.getConstructors()) {
                Class<?>[] pts = c.getParameterTypes();
                if (pts.length!=args.length)    continue;
                for (int i=0; i<pts.length; i++) {
                    if (args[i]!=null && !pts[i].isInstance(args[i]))
                        continue OUTER;
                }

                return type.cast(c.newInstance(args));
            }

            throw new AssertionError("No matching constructor found in "+type+": "+ asList(args));
        } catch (ReflectiveOperationException e) {
            throw new AssertionError("Failed to invoke a constructor of "+type, e);
        }
    }

    protected <T> T findCaption(Class<?> type, Finder<T> call) {
        String[] captions = type.getAnnotation(Describable.class).value();

        RuntimeException cause = new NoSuchElementException("None of the captions exists");
        for (String caption: captions) {
            try {
                T out = call.find(caption);
                if (out != null) return out;
            } catch (RuntimeException ex) {
                cause = ex;
            }
        }

        throw cause;
    }

    protected abstract class Finder<R> {
        protected final CapybaraPortingLayer outer = CapybaraPortingLayer.this;
        protected abstract R find(String caption);
    }

    protected abstract class Resolver extends Finder<Object> {
        @Override protected final Object find(String caption) {
            resolve(caption);
            return this;
        }

        protected abstract void resolve(String caption);
    }
>>>>>>> ea87a1ff
}<|MERGE_RESOLUTION|>--- conflicted
+++ resolved
@@ -22,66 +22,19 @@
      */
     WebElement choose(String locator);
 
+    WebElement waitFor(By selector, int timeoutSec);
+
     /**
      * Wait until the element that matches the given selector appears.
      */
-<<<<<<< HEAD
     WebElement waitFor(By selector);
-=======
-    public WebElement waitFor(final By selector, final int timeoutSec) {
-        return waitForCond(new Callable<WebElement>() {
-            @Override public WebElement call() {
-                try {
-                    return find(selector);
-                } catch (NoSuchElementException e) {
-                    return null;
-                }
-            }
-        }, timeoutSec);
-    }
-
-    public WebElement waitFor(final By selector) {
-        return waitFor(selector, 30);
-    }
->>>>>>> ea87a1ff
 
     /**
      * Repeated evaluate the given predicate until it returns true.
      * <p/>
      * If it times out, an exception will be thrown.
      */
-<<<<<<< HEAD
     <T> T waitForCond(Callable<T> block, int timeoutSec);
-=======
-    public <T> T waitForCond(Callable<T> block, int timeoutSec) {
-        // Stretch timeout in case we are using several cores
-        timeoutSec *= Integer.parseInt(System.getProperty("forkCount", "1"));
-
-        try {
-            long endTime = System.currentTimeMillis()+ TimeUnit.SECONDS.toMillis(timeoutSec);
-            while (System.currentTimeMillis()<endTime) {
-                T v = block.call();
-                if (isTrueish(v))
-                    return v;
-                sleep(1000);
-            }
-            throw new TimeoutException("Failed to wait for condition "+block);
-        } catch (RuntimeException e) {
-            throw e;
-        } catch (Exception e) {
-            throw new Error("Failed to wait for condition "+block,e);
-        }
-    }
-
-    private boolean isTrueish(Object v) {
-        if (v instanceof Boolean)   return (Boolean)v;
-        return v!=null;
-    }
-
-    public <T> T waitForCond(Callable<T> block) {
-        return waitForCond(block,30);
-    }
->>>>>>> ea87a1ff
 
     <T> T waitForCond(Callable<T> block);
 
@@ -141,71 +94,5 @@
     /**
      * Thread.sleep that masks exception.
      */
-<<<<<<< HEAD
     void sleep(int ms);
-=======
-    public void sleep(int ms) {
-        try {
-            Thread.sleep(ms);
-        } catch (InterruptedException e) {
-            throw new Error(e);
-        }
-    }
-
-
-    /**
-     * Finds matching constructor and invoke it.
-     *
-     * This is often useful for binding {@link PageArea} by taking the concrete type as a parameter.
-     */
-    protected <T> T newInstance(Class<T> type, Object... args) {
-        try {
-            OUTER:
-            for (Constructor<?> c : type.getConstructors()) {
-                Class<?>[] pts = c.getParameterTypes();
-                if (pts.length!=args.length)    continue;
-                for (int i=0; i<pts.length; i++) {
-                    if (args[i]!=null && !pts[i].isInstance(args[i]))
-                        continue OUTER;
-                }
-
-                return type.cast(c.newInstance(args));
-            }
-
-            throw new AssertionError("No matching constructor found in "+type+": "+ asList(args));
-        } catch (ReflectiveOperationException e) {
-            throw new AssertionError("Failed to invoke a constructor of "+type, e);
-        }
-    }
-
-    protected <T> T findCaption(Class<?> type, Finder<T> call) {
-        String[] captions = type.getAnnotation(Describable.class).value();
-
-        RuntimeException cause = new NoSuchElementException("None of the captions exists");
-        for (String caption: captions) {
-            try {
-                T out = call.find(caption);
-                if (out != null) return out;
-            } catch (RuntimeException ex) {
-                cause = ex;
-            }
-        }
-
-        throw cause;
-    }
-
-    protected abstract class Finder<R> {
-        protected final CapybaraPortingLayer outer = CapybaraPortingLayer.this;
-        protected abstract R find(String caption);
-    }
-
-    protected abstract class Resolver extends Finder<Object> {
-        @Override protected final Object find(String caption) {
-            resolve(caption);
-            return this;
-        }
-
-        protected abstract void resolve(String caption);
-    }
->>>>>>> ea87a1ff
 }