--- conflicted
+++ resolved
@@ -77,11 +77,7 @@
         return set;
     }
 
-<<<<<<< HEAD
-    private void transitiveDependenciesOf(VersionNumber jenkins, PluginMetadata p, String v, List<PluginMetadata> set) {
-=======
     private void transitiveDependenciesOf(VersionNumber jenkins, PluginMetadata p, String v, List<PluginMetadata> result) {
->>>>>>> 7c13de33
         for (Dependency d : p.getDependencies()) {
             if (d.optional) continue;
             transitiveDependenciesOf(jenkins, plugins.get(d.name), d.version, result);
@@ -91,13 +87,9 @@
             PluginMetadata use = p;
             if (use.requiredCore().isNewerThan(jenkins)) {
                 // If latest version is too new for current Jenkins, use the declared one
-<<<<<<< HEAD
-                p.setVersion(v);
-=======
                 result.add(p.withVersion(v));
             } else {
                 result.add(use);
->>>>>>> 7c13de33
             }
         }
     }
