--- conflicted
+++ resolved
@@ -20,14 +20,9 @@
             if (key.endsWith(".version")) {
                 String name = key.substring(0, key.length() - 8);
                 String version = e.getValue();
-<<<<<<< HEAD
-                PluginMetadata plugin = ucm.plugins.get(name);
-                plugin.setVersion(version);
-=======
 
                 PluginMetadata original = ucm.plugins.get(name);
                 ucm.plugins.put(name, original.withVersion(version));
->>>>>>> 7c13de33
             }
         }
     }
