--- conflicted
+++ resolved
@@ -1,45 +1,27 @@
 package org.jenkinsci.test.acceptance.junit;
 
 import org.apache.commons.lang.SystemUtils;
-<<<<<<< HEAD
-import org.jenkinsci.test.acceptance.controller.JenkinsController;
-import org.jenkinsci.test.acceptance.controller.LocalController;
-=======
 import org.jenkinsci.utils.process.CommandBuilder;
->>>>>>> 2f526cec
 import org.junit.internal.AssumptionViolatedException;
 import org.junit.rules.TestRule;
 import org.junit.runner.Description;
 import org.junit.runners.model.Statement;
 
-import com.google.common.collect.Lists;
-import com.google.inject.Inject;
-
-import java.io.File;
 import java.io.IOException;
 import java.lang.annotation.Documented;
 import java.lang.annotation.Inherited;
 import java.lang.annotation.Retention;
 import java.lang.annotation.Target;
-import java.util.Arrays;
-import java.util.List;
 
 import static java.lang.annotation.ElementType.*;
 import static java.lang.annotation.RetentionPolicy.*;
 
 /**
  * Indicates the native commands necessary to run tests.
- * 
- * Works for Windows and UNIX systems. 
  *
  * <p>
- * Test gets skipped under the following circumstances:
- * <ul>
- * <li>If any of these commands do not exist.</li>
- * <li>If a LocalController is not used, since we cannot ensure that the commands are present
- * in the machine running Jenkins.</li>
- * </ul>
- * 
+ * If any of these commands do not exist, the test gets skipped.
+ *
  * @author Kohsuke Kawaguchi
  */
 @Retention(RUNTIME)
@@ -51,12 +33,9 @@
     String[] value();
 
     public class RuleImpl implements TestRule {
-        @Inject JenkinsController controller;
-        
         @Override
         public Statement apply(final Statement base, final Description d) {
             return new Statement() {
-                
                 @Override
                 public void evaluate() throws Throwable {
                     verifyNativeCommandPresent(d.getAnnotation(Native.class));
@@ -67,36 +46,7 @@
 
                 private void verifyNativeCommandPresent(Native n) throws IOException, InterruptedException {
                     if (n==null)        return;
-                    
-                    // Checks performed in this annotation only makes sense if Jenkins and Tests are being executed in the same machine
-                    if (!(controller instanceof LocalController)) {
-                        throw new AssumptionViolatedException("Test skipped. Native should be used with a local controller, otherwise it cannot be fully trusted to work as expected.");
-                    }
-                    
-                    List<String> supportedCmds = Lists.newLinkedList();
-                    // Get PATH. Valid for both Unix and Windows
-                    String path = System.getenv("PATH");
-                    if (path != null) {
-                        // Get all directories in PATH
-                        String[] dirsInPath = path.split(File.pathSeparator);
-                        
-                        // Iterate over PATH directories to get all supported commands
-                        for (String dirName : dirsInPath) {
-                            File dir = new File(dirName);
-                            if (dir.isDirectory()) {
-                                String[] filesInDir = dir.list();
-                                if (filesInDir != null) {
-                                    supportedCmds.addAll(Arrays.asList(filesInDir));
-                                }
-                            }
-                        }
-                    }
-                    // An cmd is not Native if it cannot be found in the PATH
                     for (String cmd : n.value()) {
-<<<<<<< HEAD
-                        if (!supportedCmds.contains(cmd) && !supportedCmds.contains(cmd + ".bat") && !supportedCmds.contains(cmd + ".exe")) {
-                            throw new AssumptionViolatedException(cmd + " is needed for the test but doesn't exist in the system.");
-=======
                         if (SystemUtils.IS_OS_WINDOWS) {
                             if (new CommandBuilder("where",cmd).system()!=0) {
                                 throw new AssumptionViolatedException(cmd + " is needed for the test but doesn't exist in the system");
@@ -106,7 +56,6 @@
                             if (new CommandBuilder("which",cmd).system()!=0) {
                                 throw new AssumptionViolatedException(cmd + " is needed for the test but doesn't exist in the system");
                             }
->>>>>>> 2f526cec
                         }
                     }
                 }
