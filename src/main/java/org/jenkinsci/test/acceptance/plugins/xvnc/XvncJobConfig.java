--- conflicted
+++ resolved
@@ -46,14 +46,8 @@
     }
 
     public static Matcher<Build> runXvnc() {
-<<<<<<< HEAD
-        return new Matcher<Build>("xvnc run durring the build") {
-            @Override
-            public boolean matchesSafely(Build item) {
-=======
         return new BuildMatcher("xvnc run during the build") {
             @Override public boolean matchesSafely(Build item) {
->>>>>>> ea87a1ff
                 String out = item.getConsole();
                 return out.contains("Starting xvnc") && out.contains("Terminating xvnc");
             }
@@ -61,14 +55,8 @@
     }
 
     public static Matcher<Build> tookScreenshot() {
-<<<<<<< HEAD
-        return new Matcher<Build>("screenshot was taken") {
-            @Override
-            public boolean matchesSafely(Build item) {
-=======
         return new BuildMatcher("screenshot was taken") {
             @Override public boolean matchesSafely(Build item) {
->>>>>>> ea87a1ff
                 String out = item.getConsole();
                 return out.contains("Taking screenshot");
             }
@@ -76,14 +64,8 @@
     }
 
     public static Matcher<Build> usedDisplayNumber(final int number) {
-<<<<<<< HEAD
-        return new Matcher<Build>("build bumber %d was used", number) {
-            @Override
-            public boolean matchesSafely(Build item) {
-=======
         return new BuildMatcher("build bumber %d was used", number) {
             @Override public boolean matchesSafely(Build item) {
->>>>>>> ea87a1ff
                 return item.getConsole().contains(String.format(" :%s ", number));
             }
         };
