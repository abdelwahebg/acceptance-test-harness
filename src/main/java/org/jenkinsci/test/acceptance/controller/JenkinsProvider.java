--- conflicted
+++ resolved
@@ -35,31 +35,10 @@
         this.jenkinsResolver = jenkinsResolver;
         logger.info("New Jenkins Provider created");
         try{
-<<<<<<< HEAD
-            //install jenkins
-            String jenkinsWar = jenkinsResolver.materialize(machine);
-            this.jenkinsHome = machine.dir()+"/"+newJenkinsHome();
-            try {
-                Ssh ssh = machine.connect();
-                ssh.executeRemoteCommand("mkdir -p " + jenkinsHome + "/plugins");
-
-                File formPathElement = JenkinsController.downloadPathElement();
-
-                //copy form-path-element
-                ssh.copyTo(formPathElement.getAbsolutePath(), "path-element.hpi", "./"+jenkinsHome+"/plugins/");
-
-                // TODO: should support different controllers that launches Jenkins differently
-                this.jenkinsController = new RemoteJenkinsController(machine, jenkinsHome,jenkinsWar,privateKeyFile);
-            } catch (IOException e) {
-                throw new AssertionError("Failed to copy form-path-element.hpi",e);
-            }
-
-=======
             //install jenkins WAR
             this.jenkinsWar = JenkinsResolver.JENKINS_TEMP_DIR+"jenkins.war";
             jenkinsResolver.materialize(machine, jenkinsWar);
             this.privateKeyFile = keyPair.privateKey;
->>>>>>> cd142f18
         }catch(Exception e){
             logger.error("Error during setting up Jenkins: "+e.getMessage(),e);
             throw new AssertionError(e);
