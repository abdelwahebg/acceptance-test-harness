
When /^I configure the job$/ do
  @job.configure
end

When /^I add a script build step to run "([^"]*)"$/ do |script|
  @job.add_script_step(script)
end

When /^I add always fail build step$/ do
  step %{I add a script build step to run "exit 1"}
end

When /^I add "([^"]*)" post-build action$/ do |action|
  @job.add_postbuild_action(action)
end

When /^I tie the job to the "([^"]*)" label$/ do |label|
  @job.configure do
    @job.label_expression = label
  end
end

When /^I tie the job to the slave$/ do
  step %{I tie the job to the "#{@slave.name}" label}
end

When /^I enable concurrent builds$/ do
  step %{I check the "_.concurrentBuild" checkbox}
end

When /^I add a string parameter "(.*?)"$/ do |string_param|
  @job.configure do
    @job.add_parameter("String Parameter",string_param,string_param)
  end
end

When /^I disable the job$/ do
  @job.configure do
    @job.disable
  end
end

When /^I add a shell build step to run "([^"]*)" in the job configuration$/ do |script|
  @job.configure do
    @job.add_script_step(script)
  end
end

When /^I archive the artifacts "([^"]*)"$/ do |artifacts|
  @job.archive_artifacts artifacts
end

When /^I add archive the artifacts "([^"]*)" in the job configuration$/ do |artifacts|
  @job.configure do
    @job.archive_artifacts includes:artifacts
  end
end

When /^I add archive the artifacts "([^"]*)" and exclude "([^"]*)" in the job configuration$/ do |include, exclude|
  @job.configure do
    @job.archive_artifacts(includes: include, excludes: exclude)
  end
end

When /^I want to keep only the latest successful artifacts$/ do
  @job.configure do
    @job.archive_artifacts(latestOnly: true)
  end
end

When /^I set (\d+) builds? to keep$/ do |number|
<<<<<<< HEAD
  step %{I check the "logrotate" checkbox}

  name = if @runner.jenkins_version < Jenkins::Version.new('1.503') then
    'logrotate_nums' else '_.numToKeepStr'
  end

  find(:xpath, "//input[@name='#{name}']").set(number)
end

When /^I schedule job to run periodically at "([^"]*)"$/ do |schedule|
  step 'I check the "hudson-triggers-TimerTrigger" checkbox'
  find(:xpath, '//textarea[@path="/hudson-triggers-TimerTrigger/spec"]').set(schedule)
=======
    step %{I check the "logrotate" checkbox}

    name = if @runner.jenkins_version < Gem::Version.new('1.503') then
      'logrotate_nums' else '_.numToKeepStr'
    end

    find(:xpath, "//input[@name='#{name}']").set(number)
>>>>>>> ec5dd67d
end

Then /^the job should be able to use the "(.*)" buildstep$/ do |build_step|
  find(:xpath, "//button[text()='Add build step']").click
  find(:xpath, "//a[text()='#{build_step}']").instance_of?(Capybara::Node::Element).should be true
end<|MERGE_RESOLUTION|>--- conflicted
+++ resolved
@@ -70,10 +70,9 @@
 end
 
 When /^I set (\d+) builds? to keep$/ do |number|
-<<<<<<< HEAD
   step %{I check the "logrotate" checkbox}
 
-  name = if @runner.jenkins_version < Jenkins::Version.new('1.503') then
+  name = if @runner.jenkins_version < Gem::Version.new('1.503') then
     'logrotate_nums' else '_.numToKeepStr'
   end
 
@@ -83,15 +82,6 @@
 When /^I schedule job to run periodically at "([^"]*)"$/ do |schedule|
   step 'I check the "hudson-triggers-TimerTrigger" checkbox'
   find(:xpath, '//textarea[@path="/hudson-triggers-TimerTrigger/spec"]').set(schedule)
-=======
-    step %{I check the "logrotate" checkbox}
-
-    name = if @runner.jenkins_version < Gem::Version.new('1.503') then
-      'logrotate_nums' else '_.numToKeepStr'
-    end
-
-    find(:xpath, "//input[@name='#{name}']").set(number)
->>>>>>> ec5dd67d
 end
 
 Then /^the job should be able to use the "(.*)" buildstep$/ do |build_step|
